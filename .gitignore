--- conflicted
+++ resolved
@@ -41,10 +41,7 @@
 add-noise
 denoise
 experiments/stereo/stereo
-<<<<<<< HEAD
-=======
 disparity-diff
->>>>>>> a4750f17
 
 
 # Generated test files
