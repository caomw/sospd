#include "submodular-flow.hpp"
#include <algorithm>
#include <limits>

SubmodularFlow::SubmodularFlow()
    : m_num_nodes(0),
    m_c_si(),
    m_c_it(),
    m_phi_si(),
    m_phi_it(),
    m_labels(),
    m_num_cliques(0),
    m_cliques(),
    m_neighbors()
{ }

SubmodularFlow::NodeId SubmodularFlow::AddNode(int n) {
    ASSERT(n >= 1);
    NodeId first_node = m_num_nodes;
    for (int i = 0; i < n; ++i) {
        m_c_si.push_back(0);
        m_c_it.push_back(0);
        m_phi_si.push_back(0);
        m_phi_it.push_back(0);
        m_labels.push_back(-1);
        m_neighbors.push_back(NeighborList());
        m_num_nodes++;
    }
    return first_node;
}

int SubmodularFlow::GetLabel(NodeId n) const {
    return m_labels[n];
}

void SubmodularFlow::AddUnaryTerm(NodeId n, REAL E0, REAL E1) {
    // Reparametize so that E0, E1 >= 0
    if (E0 < 0) {
        AddConstantTerm(E0);
        E0 = 0;
        E1 -= E0;
    }
    if (E1 < 0) {
        AddConstantTerm(E1);
        E1 = 0;
        E0 -= E1;
    }
    m_c_si[n] += E0;
    m_c_it[n] += E1;
}

void SubmodularFlow::AddUnaryTerm(NodeId n, REAL coeff) {
<<<<<<< HEAD
    AddUnaryTerm(n, 0, coeff);
=======
    if (coeff > 0)
        AddUnaryTerm(n, 0, coeff);
    else
        AddUnaryTerm(n, -coeff, 0);
>>>>>>> f28239d5
}

void SubmodularFlow::AddClique(const CliquePtr& cp) {
    m_cliques.push_back(cp);
    for (NodeId i : cp->Nodes()) {
        ASSERT(0 <= i && i < m_num_nodes);
        m_neighbors[i].push_back(m_num_cliques);
    }
    m_num_cliques++;
    cp->NormalizeEnergy(*this);
}

void SubmodularFlow::AddClique(const std::vector<NodeId>& nodes, const std::vector<REAL>& energyTable) {
    CliquePtr cp(new EnergyTableClique(nodes, energyTable));
    AddClique(cp);
}

//////// Push Relabel methods ///////////

void SubmodularFlow::add_to_active_list(NodeId u, Layer& layer) {
    // BOOST_USING_STD_MIN();
    // BOOST_USING_STD_MAX();
    layer.active_vertices.push_front(u);
    max_active = std::max BOOST_PREVENT_MACRO_SUBSTITUTION(dis[u], max_active);
    min_active = std::min BOOST_PREVENT_MACRO_SUBSTITUTION(dis[u], min_active);
    layer_list_ptr[u] = layer.active_vertices.begin();
}

void SubmodularFlow::remove_from_active_list(NodeId u) {
    layers[dis[u]].active_vertices.erase(layer_list_ptr[u]);
}

void SubmodularFlow::PushRelabel()
{
    // super source and sink
    s = m_num_nodes; t = m_num_nodes + 1;
    max_active = 0; min_active = m_num_nodes + 2; // n

    dis.clear(); excess.clear(); current_arc_index.clear();
    m_arc_list.clear(); layers.clear();

    // init data structures
    for (int i = 0; i < m_num_nodes + 2; ++i) {
        dis.push_back(0);
        excess.push_back(0);
        current_arc_index.push_back(0);
        std::vector<Arc> arc_list;
        m_arc_list.push_back(arc_list);
        Layer layer;
        layers.push_back(layer);
    }
    dis[s] = m_num_nodes + 2; // n = m_num_nodes + 2

    // saturate arcs out of s.
    for (NodeId i = 0; i < m_num_nodes; ++i) {
        m_phi_si[i] = m_c_si[i];
        if (m_c_si[i] > 0) {
            excess[s] -= m_c_si[i];
            excess[i] += m_c_si[i];
	        add_to_active_list(i, layers[0]);
        }
    }

    // initialize arc lists
    Arc arc;
    for (NodeId i = 0; i < m_num_nodes; ++i) {
        // arcs from source
        arc.i = s;
        arc.j = i;
        arc.c = -1;
        m_arc_list[arc.i].push_back(arc);

        // arcs to source
        arc.i = i;
        arc.j = s;
        m_arc_list[arc.i].push_back(arc);

        // arcs to sink
        arc.j = t;
        m_arc_list[arc.i].push_back(arc);

        // arcs from sink
        arc.i = t;
        arc.j = i;
        m_arc_list[arc.i].push_back(arc);
    }

    // Arcs between nodes of clique
    for (int cid = 0; cid < m_num_cliques; ++cid) {
        CliquePtr cp = m_cliques[cid];
        for (NodeId i : cp->Nodes()) {
            for (NodeId j : cp->Nodes()) {
                arc.i = i;
                arc.j = j;
                arc.c = cid;
                m_arc_list[i].push_back(arc);
            }
        }
    }

    // find active i w/ largest distance
    while (max_active >= min_active) {
        Layer& layer = layers[max_active];
        list_iterator u_iter = layer.active_vertices.begin();

        if (u_iter == layer.active_vertices.end())
            --max_active;
        else {
            NodeId i = *u_iter;
            remove_from_active_list(i);
            boost::optional<Arc> arc = FindPushableEdge(i);
	        if (arc)
	            Push(*arc);
	        else
                Relabel(i);
        }
    }
}

REAL SubmodularFlow::ResCap(Arc arc) {
    if (arc.j == s) {
        return m_phi_si[arc.i];
    } else if (arc.j == t) {
        return m_c_it[arc.i] - m_phi_it[arc.i];
    } else {
        return m_cliques[arc.c]->ExchangeCapacity(arc.i, arc.j);
    }
}

boost::optional<SubmodularFlow::Arc> SubmodularFlow::FindPushableEdge(NodeId i) {
    // Use current arc?
    for (Arc arc : m_arc_list[i]) {
        if (dis[i] == dis[arc.j] + 1 && ResCap(arc) > 0) {
	        return boost::optional<SubmodularFlow::Arc>(arc);
        }
    }
    return boost::optional<SubmodularFlow::Arc>();
}

void SubmodularFlow::Push(Arc arc) {
    REAL delta; // amount to push

    // Note, we never have arc.i == s or t
    if (arc.j == s) {  // reverse arc
        delta = std::min(excess[arc.i], m_phi_si[arc.i]);
        m_phi_si[arc.i] -= delta;
    } else if (arc.j == t) {
        delta = std::min(excess[arc.i], m_c_it[arc.i] - m_phi_it[arc.i]);
        m_phi_it[arc.i] += delta;
    } else { // Clique arc
        delta = std::min(excess[arc.i], m_cliques[arc.c]->ExchangeCapacity(arc.i, arc.j));
        std::vector<REAL>& alpha_ci = m_cliques[arc.c]->AlphaCi();
        alpha_ci[arc.i] += delta;
        alpha_ci[arc.j] -= delta;
    }
    // Update (residual capacities) and excesses
    excess[arc.i] -= delta;
    excess[arc.j] += delta;
}

void SubmodularFlow::Relabel(NodeId i) {
    dis[i] = std::numeric_limits<int>::max();
    for(Arc arc : m_arc_list[i]) {
    // for(std::vector<Arc>::iterator it = m_arc_list[i].begin();
   //         it != m_arc_list[i].end(); ++it) {
   //     Arc arc = *it;
        dis[i] = std::min (dis[i], dis[arc.j] + 1);
    }
}

//////////    end of push relabel    ///////////////////

void SubmodularFlow::ComputeMinCut() {
    // Implement me (Sam)
}

REAL SubmodularFlow::ComputeEnergy() const {
    REAL total = 0;
    for (NodeId i = 0; i < m_num_nodes; ++i) {
        if (m_labels[i] == 1) total += m_c_it[i];
        else total += m_c_si[i];
    }
    for (const CliquePtr& cp : m_cliques) {
        total += cp->ComputeEnergy(m_labels);
    }
    return total;
}

void EnergyTableClique::NormalizeEnergy(SubmodularFlow& sf) {
    const size_t n = this->m_nodes.size();
    const Assignment num_assignments = 1 << n;
    const REAL constant_term = m_energy[num_assignments - 1];
    std::vector<REAL> marginals;
    Assignment assgn = num_assignments - 1; // The all 1 assignment
    for (size_t i = 0; i < n; ++i) {
        Assignment next_assgn = assgn ^ (1 << i);
        marginals.push_back(m_energy[assgn] - m_energy[next_assgn]);
        assgn = next_assgn;
    }

    for (Assignment a = 0; a < num_assignments; ++a) {
        m_energy[a] -= constant_term;
        for (size_t i = 0; i < n; ++i) {
            if (!(a & (1 << i))) m_energy[a] += marginals[i];
        }
    }

    sf.AddConstantTerm(constant_term);
    for (size_t i = 0; i < n; ++i) {
        sf.AddUnaryTerm(this->m_nodes[i], -marginals[i], 0);
    }
}

REAL EnergyTableClique::ComputeEnergy(const std::vector<int>& labels) const {
    Assignment assgn = 0;
    for (size_t i = 0; i < this->m_nodes.size(); ++i) {
        NodeId n = this->m_nodes[i];
        if (labels[n] == 1) {
            assgn |= 1 << i;
        }
    }
    return m_energy[assgn];
}

REAL EnergyTableClique::ExchangeCapacity(NodeId u, NodeId v) const {
    // This is not the most efficient way to do things, but it works
    const size_t u_idx = std::find(this->m_nodes.begin(), this->m_nodes.end(), u) - this->m_nodes.begin();
    const size_t v_idx = std::find(this->m_nodes.begin(), this->m_nodes.end(), v) - this->m_nodes.end();

    REAL min_energy = std::numeric_limits<REAL>::max();
    Assignment num_assgns = 1 << this->m_nodes.size();
    for (Assignment assgn = 0; assgn < num_assgns; ++assgn) {
        REAL alpha_C = 0;
        for (size_t i = 0; i < this->m_alpha_Ci.size(); ++i) {
            if (assgn & (1 << i)) alpha_C += this->m_alpha_Ci[i];
        }
        if (assgn & (1 << u_idx) && !(assgn & (1 << v_idx))) {
            // then assgn is a set separating u from v
            REAL energy = m_energy[assgn] - alpha_C;
            if (energy < min_energy) min_energy = energy;
        }
    }
    return min_energy;
}<|MERGE_RESOLUTION|>--- conflicted
+++ resolved
@@ -50,14 +50,7 @@
 }
 
 void SubmodularFlow::AddUnaryTerm(NodeId n, REAL coeff) {
-<<<<<<< HEAD
     AddUnaryTerm(n, 0, coeff);
-=======
-    if (coeff > 0)
-        AddUnaryTerm(n, 0, coeff);
-    else
-        AddUnaryTerm(n, -coeff, 0);
->>>>>>> f28239d5
 }
 
 void SubmodularFlow::AddClique(const CliquePtr& cp) {
