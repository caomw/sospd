--- conflicted
+++ resolved
@@ -70,16 +70,10 @@
             virtual REAL ComputeEnergy(const std::vector<int>& labels) const = 0;
             // Returns the exchange capacity between nodes u and v
             virtual REAL ExchangeCapacity(NodeId u, NodeId v) const = 0;
-<<<<<<< HEAD
             // Normalizes energy so that it is always >= 0, and the all 1 and 
             // all 0 labeling have energy 0. Subtracts a linear function from 
             // the energy, so we may need to change c_si, c_it
             virtual void NormalizeEnergy(SubmodularFlow& sf) = 0;
-=======
-            // Returns the residual capacity of arc in a particular clique.
-            REAL CliqueResidualCapacity(Arc arc);
-
->>>>>>> f28239d5
 
             const std::vector<NodeId>& Nodes() const { return m_nodes; }
             size_t Size() const { return m_nodes.size(); }
