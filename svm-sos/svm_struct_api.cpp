--- conflicted
+++ resolved
@@ -1,603 +1,589 @@
-/***********************************************************************/
-/*                                                                     */
-/*   svm_struct_api.c                                                  */
-/*                                                                     */
-/*   Definition of API for attaching implementing SVM learning of      */
-/*   structures (e.g. parsing, multi-label classification, HMM)        */ 
-/*                                                                     */
-/*   Author: Thorsten Joachims                                         */
-/*   Date: 03.07.04                                                    */
-/*                                                                     */
-/*   Copyright (c) 2004  Thorsten Joachims - All rights reserved       */
-/*                                                                     */
-/*   This software is available for non-commercial use only. It must   */
-/*   not be modified and distributed without prior permission of the   */
-/*   author. The author is not responsible for implications from the   */
-/*   use of this software.                                             */
-/*                                                                     */
-/***********************************************************************/
-
-#include <stdio.h>
-#include <string.h>
-extern "C" {
-#include "svm_struct/svm_struct_common.h"
-#include "svm_struct_api.h"
-}
-#include "svm_c++.hpp"
-
-PatternData* data(PATTERN& p) { return (PatternData*)p.data; }
-PATTERN MakePattern(PatternData* d) {
-    PATTERN p;
-    p.data = d;
-    return p;
-}
-LabelData* data(LABEL& l) { return (LabelData*)l.data; }
-LABEL MakeLabel(LabelData* d) {
-    LABEL l;
-    l.data = d;
-    return l;
-}
-ModelData* data(STRUCTMODEL& sm) { return (ModelData*)sm.data; }
-ModelData* data(STRUCTMODEL* sm) { return (ModelData*)sm->data; }
-
-void        svm_struct_learn_api_init(int argc, char* argv[])
-{
-  /* Called in learning part before anything else is done to allow
-     any initializations that might be necessary. */
-}
-
-void        svm_struct_learn_api_exit()
-{
-  /* Called in learning part at the very end to allow any clean-up
-     that might be necessary. */
-}
-
-void        svm_struct_classify_api_init(int argc, char* argv[])
-{
-  /* Called in prediction part before anything else is done to allow
-     any initializations that might be necessary. */
-}
-
-void        svm_struct_classify_api_exit()
-{
-  /* Called in prediction part at the very end to allow any clean-up
-     that might be necessary. */
-}
-
-SAMPLE      read_struct_examples(char *file, STRUCT_LEARN_PARM *sparm)
-{
-  /* Reads struct examples and returns them in sample. The number of
-     examples must be written into sample.n */
-  SAMPLE   sample;  /* sample */
-  EXAMPLE  *examples;
-  size_t n = 0;       /* number of examples */
-
-  std::ifstream main_file(file);
-
-  std::string images_dir;
-  std::string trimap_dir;
-  std::string gt_dir;
-  std::string line;
-
-  do {
-      std::getline(main_file, images_dir);
-  } while (images_dir[0] != '#');
-  do {
-      std::getline(main_file, trimap_dir);
-  } while (trimap_dir[0] != '#');
-  do {
-      std::getline(main_file, gt_dir);
-  } while (gt_dir[0] != '#');
-
-  std::vector<cv::Mat> images;
-  std::vector<cv::Mat> trimaps;
-  std::vector<cv::Mat> gts;
-
-  while (main_file.good()) {
-      std::getline(main_file, line);
-      if (!line.empty() && line[0] != '#') {
-          n++;
-          images.push_back(cv::imread(images_dir + line, CV_LOAD_IMAGE_COLOR));
-          trimaps.push_back(cv::imread(trimap_dir + line, CV_LOAD_IMAGE_COLOR));
-          gts.push_back(cv::imread(gt_dir + line, CV_LOAD_IMAGE_GRAYSCALE));
-      }
-  }
-  main_file.close();
-
-  examples=(EXAMPLE *)my_malloc(sizeof(EXAMPLE)*n);
-  for (size_t i = 0; i < n; ++i) {
-      examples[i].x = MakePattern(new PatternData(images[i], trimaps[i]));
-      examples[i].y = MakeLabel(new LabelData(gts[i]));
-  }
-
-  std::cout << " (" << n << " examples)... ";
-
-  sample.n=n;
-  sample.examples=examples;
-  return(sample);
-}
-
-void        init_struct_model(SAMPLE sample, STRUCTMODEL *sm, 
-			      STRUCT_LEARN_PARM *sparm, LEARN_PARM *lparm, 
-			      KERNEL_PARM *kparm)
-{
-  /* Initialize structmodel sm. The weight vector w does not need to be
-     initialized, but you need to provide the maximum size of the
-     feature space in sizePsi. This is the maximum number of different
-     weights that can be learned. Later, the weight vector w will
-     contain the learned weights for the model. */
-    sm->data = new ModelData;
-
-    sm->sizePsi=data(sm)->NumFeatures(); /* replace by appropriate number of features */
-}
-
-CONSTSET    init_struct_constraints(SAMPLE sample, STRUCTMODEL *sm, 
-				    STRUCT_LEARN_PARM *sparm)
-{
-  /* Initializes the optimization problem. Typically, you do not need
-     to change this function, since you want to start with an empty
-     set of constraints. However, if for example you have constraints
-     that certain weights need to be positive, you might put that in
-     here. The constraints are represented as lhs[i]*w >= rhs[i]. lhs
-     is an array of feature vectors, rhs is an array of doubles. m is
-     the number of constraints. The function returns the initial
-     set of constraints. */
-  CONSTSET c;
-  long     sizePsi=sm->sizePsi;
-  long     i;
-  WORD     words[2];
-
-  if(1) { /* normal case: start with empty set of constraints */
-    c.lhs=NULL;
-    c.rhs=NULL;
-    c.m=0;
-  }
-#if 0
-  else { /* add constraints so that all learned weights are
-            positive. WARNING: Currently, they are positive only up to
-            precision epsilon set by -e. */
-    c.lhs=my_malloc(sizeof(DOC *)*sizePsi);
-    c.rhs=my_malloc(sizeof(double)*sizePsi);
-    for(i=0; i<sizePsi; i++) {
-      words[0].wnum=i+1;
-      words[0].weight=1.0;
-      words[1].wnum=0;
-      /* the following slackid is a hack. we will run into problems,
-         if we have move than 1000000 slack sets (ie examples) */
-      c.lhs[i]=create_example(i,0,1000000+i,1,create_svector(words,"",1.0));
-      c.rhs[i]=0.0;
-    }
-  }
-#endif
-  return(c);
-}
-
-LABEL       classify_struct_example(PATTERN x, STRUCTMODEL *sm, 
-				    STRUCT_LEARN_PARM *sparm)
-{
-  /* Finds the label yhat for pattern x that scores the highest
-     according to the linear evaluation function in sm, especially the
-     weights sm.w. The returned label is taken as the prediction of sm
-     for the pattern x. The weights correspond to the features defined
-     by psi() and range from index 1 to index sm->sizePsi. If the
-     function cannot find a label, it shall return an empty label as
-     recognized by the function empty_label(y). */
-    LABEL y;
-
-    CRF crf;
-    data(sm)->InitializeCRF(crf, *data(x));
-    for (auto fgp : data(sm)->m_features) {
-        fgp->AddToCRF(crf, *data(x), sm->w);
-    }
-    crf.Solve();
-    y.data = data(sm)->ExtractLabel(crf);
-
-    return(y);
-}
-
-LABEL       find_most_violated_constraint_slackrescaling(PATTERN x, LABEL y, 
-						     STRUCTMODEL *sm, 
-						     STRUCT_LEARN_PARM *sparm)
-{
-  /* Finds the label ybar for pattern x that that is responsible for
-     the most violated constraint for the slack rescaling
-     formulation. For linear slack variables, this is that label ybar
-     that maximizes
-
-            argmax_{ybar} loss(y,ybar)*(1-psi(x,y)+psi(x,ybar)) 
-
-     Note that ybar may be equal to y (i.e. the max is 0), which is
-     different from the algorithms described in
-     [Tschantaridis/05]. Note that this argmax has to take into
-     account the scoring function in sm, especially the weights sm.w,
-     as well as the loss function, and whether linear or quadratic
-     slacks are used. The weights in sm.w correspond to the features
-     defined by psi() and range from index 1 to index
-     sm->sizePsi. Most simple is the case of the zero/one loss
-     function. For the zero/one loss, this function should return the
-     highest scoring label ybar (which may be equal to the correct
-     label y), or the second highest scoring label ybar, if
-     Psi(x,ybar)>Psi(x,y)-1. If the function cannot find a label, it
-     shall return an empty label as recognized by the function
-     empty_label(y). */
-  LABEL ybar;
-
-  /* insert your code for computing the label ybar here */
-
-  ASSERT(false /* Unimplemented! */);
-
-  return(ybar);
-}
-
-LABEL       find_most_violated_constraint_marginrescaling(PATTERN x, LABEL y, 
-						     STRUCTMODEL *sm, 
-						     STRUCT_LEARN_PARM *sparm)
-{
-  /* Finds the label ybar for pattern x that that is responsible for
-     the most violated constraint for the margin rescaling
-     formulation. For linear slack variables, this is that label ybar
-     that maximizes
-
-            argmax_{ybar} loss(y,ybar)+psi(x,ybar)
-
-     Note that ybar may be equal to y (i.e. the max is 0), which is
-     different from the algorithms described in
-     [Tschantaridis/05]. Note that this argmax has to take into
-     account the scoring function in sm, especially the weights sm.w,
-     as well as the loss function, and whether linear or quadratic
-     slacks are used. The weights in sm.w correspond to the features
-     defined by psi() and range from index 1 to index
-     sm->sizePsi. Most simple is the case of the zero/one loss
-     function. For the zero/one loss, this function should return the
-     highest scoring label ybar (which may be equal to the correct
-     label y), or the second highest scoring label ybar, if
-     Psi(x,ybar)>Psi(x,y)-1. If the function cannot find a label, it
-     shall return an empty label as recognized by the function
-     empty_label(y). */
-    LABEL ybar;
-
-    /* insert your code for computing the label ybar here */
-    CRF crf;
-    data(sm)->InitializeCRF(crf, *data(x));
-    for (auto fgp : data(sm)->m_features) {
-        fgp->AddToCRF(crf, *data(x), sm->w);
-    }
-    data(sm)->AddLossToCRF(crf, *data(x), *data(y));
-    crf.Solve();
-    ybar.data = data(sm)->ExtractLabel(crf);
-
-
-    return(ybar);
-}
-
-int         empty_label(LABEL y)
-{
-  /* Returns true, if y is an empty label. An empty label might be
-     returned by find_most_violated_constraint_???(x, y, sm) if there
-     is no incorrect label that can be found for x, or if it is unable
-     to label x at all */
-  return(0);
-}
-
-SVECTOR     *psi(PATTERN x, LABEL y, STRUCTMODEL *sm,
-		 STRUCT_LEARN_PARM *sparm)
-{
-  /* Returns a feature vector describing the match between pattern x
-     and label y. The feature vector is returned as a list of
-     SVECTOR's. Each SVECTOR is in a sparse representation of pairs
-     <featurenumber:featurevalue>, where the last pair has
-     featurenumber 0 as a terminator. Featurenumbers start with 1 and
-     end with sizePsi. Featuresnumbers that are not specified default
-     to value 0. As mentioned before, psi() actually returns a list of
-     SVECTOR's. Each SVECTOR has a field 'factor' and 'next'. 'next'
-     specifies the next element in the list, terminated by a NULL
-     pointer. The list can be though of as a linear combination of
-     vectors, where each vector is weighted by its 'factor'. This
-     linear combination of feature vectors is multiplied with the
-     learned (kernelized) weight vector to score label y for pattern
-     x. Without kernels, there will be one weight in sm.w for each
-     feature. Note that psi has to match
-     find_most_violated_constraint_???(x, y, sm) and vice versa. In
-     particular, find_most_violated_constraint_???(x, y, sm) finds
-     that ybar!=y that maximizes psi(x,ybar,sm)*sm.w (where * is the
-     inner vector product) and the appropriate function of the
-     loss + margin/slack rescaling method. See that paper for details. */
-    SVECTOR *fvec=NULL;
-
-    /* insert code for computing the feature vector for x and y here */
-
-    std::vector<WORD> words;
-    FNUM fnum = 1;
-    WORD w;
-    for (auto fgp : data(sm)->m_features) {
-        std::vector<FVAL> values = fgp->Psi(*data(x), *data(y));
-        ASSERT(values.size() == fgp->NumFeatures());
-        for (FVAL v : values) {
-            w.wnum = fnum++;
-            w.weight = v;
-            words.push_back(w);
-        }
-    }
-    w.wnum = 0;
-    words.push_back(w);
-
-    fvec = create_svector(words.data(), nullptr, 1.0);
-
-    return(fvec);
-}
-
-double      loss(LABEL y, LABEL ybar, STRUCT_LEARN_PARM *sparm)
-{
-  /* loss for correct label y and predicted label ybar. The loss for
-     y==ybar has to be zero. sparm->loss_function is set with the -l option. */
-  if(sparm->loss_function == 0) { /* type 0 loss: 0/1 loss */
-                                  /* return 0, if y==ybar. return 1 else */
-      return (double)(*data(y) == *data(ybar));
-  }
-  else {
-    /* Put your code for different loss functions here. But then
-       find_most_violated_constraint_???(x, y, sm) has to return the
-       highest scoring label with the largest loss. */
-      return data(y)->Loss(*data(ybar));
-  }
-}
-
-int         finalize_iteration(double ceps, int cached_constraint,
-			       SAMPLE sample, STRUCTMODEL *sm,
-			       CONSTSET cset, double *alpha, 
-			       STRUCT_LEARN_PARM *sparm)
-{
-  /* This function is called just before the end of each cutting plane iteration. ceps is the amount by which the most violated constraint found in the current iteration was violated. cached_constraint is true if the added constraint was constructed from the cache. If the return value is FALSE, then the algorithm is allowed to terminate. If it is TRUE, the algorithm will keep iterating even if the desired precision sparm->epsilon is already reached. */
-  return(0);
-}
-
-void        print_struct_learning_stats(SAMPLE sample, STRUCTMODEL *sm,
-					CONSTSET cset, double *alpha, 
-					STRUCT_LEARN_PARM *sparm)
-{
-  /* This function is called after training and allows final touches to
-     the model sm. But primarly it allows computing and printing any
-     kind of statistic (e.g. training error) you might want. */
-}
-
-void        print_struct_testing_stats(SAMPLE sample, STRUCTMODEL *sm,
-				       STRUCT_LEARN_PARM *sparm, 
-				       STRUCT_TEST_STATS *teststats)
-{
-  /* This function is called after making all test predictions in
-     svm_struct_classify and allows computing and printing any kind of
-     evaluation (e.g. precision/recall) you might want. You can use
-     the function eval_prediction to accumulate the necessary
-     statistics for each prediction. */
-}
-
-void        eval_prediction(long exnum, EXAMPLE ex, LABEL ypred, 
-			    STRUCTMODEL *sm, STRUCT_LEARN_PARM *sparm, 
-			    STRUCT_TEST_STATS *teststats)
-{
-  /* This function allows you to accumlate statistic for how well the
-     predicition matches the labeled example. It is called from
-     svm_struct_classify. See also the function
-     print_struct_testing_stats. */
-  if(exnum == 0) { /* this is the first time the function is
-		      called. So initialize the teststats */
-  }
-}
-
-void        write_struct_model(char *file, STRUCTMODEL *sm, 
-			       STRUCT_LEARN_PARM *sparm)
-{
-  /* Writes structural model sm to file file. */
-<<<<<<< HEAD
-    std::ofstream ofs(file);
-    boost::archive::text_oarchive oa(ofs);
-    oa << sm->sizePsi;
-    for (long i = 0; i < sm->sizePsi; ++i) {
-        oa << sm->w[i];
-=======
-    MODEL *model = sm->svm_model;
-    SVECTOR *v;
-    long j,i,sv_num;
-
-    std::ofstream ofs;
-    boost::archive::text_oarchive ar(ofs);
-
-
-
-    ar & INST_VERSION;
-    ar & sparm->loss_function;
-    ar & model->kernel_parm.kernel_type;
-    ar & model->kernel_parm.poly_degree;
-    ar & model->kernel_parm.rbf_gamma;
-    ar & model->kernel_parm.coef_lin;
-    ar & model->kernel_parm.coef_const;
-    ar & model->kernel_parm.custom;
-    ar & model->totwords;
-    ar & model->totdoc;
-
-    sv_num=1;
-    for(i=1;i<model->sv_num;i++) {
-    for(v=model->supvec[i]->fvec;v;v=v->next) 
-      sv_num++;
->>>>>>> 2503de46
-    }
-    ar & sv_num;
-    ar & model->b;
-
-    ar & *data(sm);
-
-    for(i=1;i<model->sv_num;i++) {
-    for(v=model->supvec[i]->fvec;v;v=v->next) {
-        double factor = (model->alpha[i]*v->factor);
-        ar & factor;
-        ar & v->kernel_id;
-        size_t num_words = 0;
-        for (j=0; (v->words[j]).wnum; j++) num_words++;
-        ar & num_words;
-        for (j=0; (v->words[j]).wnum; j++) {
-            ar & (v->words[j]).wnum;
-            ar & (v->words[j]).weight;
-        }
-        ASSERT(!v->userdefined);
-    /* NOTE: this could be made more efficient by summing the
-       alpha's of identical vectors before writing them to the
-       file. */
-    }
-    }
-    ofs.close();
-}
-
-STRUCTMODEL read_struct_model(char *file, STRUCT_LEARN_PARM *sparm)
-{
-  /* Reads structural model sm from file file. This function is used
-     only in the prediction module, not in the learning module. */
-    STRUCTMODEL sm;
-<<<<<<< HEAD
-    std::ifstream ifs(file);
-    boost::archive::text_iarchive ia(ifs);
-    ia >> sm.sizePsi;
-    for (long i = 0; i < sm.sizePsi; ++i) {
-        ia >> sm.w[i];
-=======
-    std::ifstream ifs;
-    boost::archive::text_iarchive ar(ifs);
-
-    sm.svm_model = (MODEL*)my_malloc(sizeof(MODEL));
-    MODEL* model = sm.svm_model;
-
-    std::string inst_version;
-    ar & inst_version;
-    ASSERT(inst_version == std::string(INST_VERSION));
-    ar & sparm->loss_function;
-    ar & model->kernel_parm.kernel_type;
-    ar & model->kernel_parm.poly_degree;
-    ar & model->kernel_parm.rbf_gamma;
-    ar & model->kernel_parm.coef_lin;
-    ar & model->kernel_parm.coef_const;
-    ar & model->kernel_parm.custom;
-    ar & model->totwords;
-    ar & model->totdoc;
-
-    ar & model->sv_num;
-    ar & model->b;
-
-    model->supvec = (DOC **)my_malloc(sizeof(DOC *)*model->sv_num);
-    model->alpha = (double *)my_malloc(sizeof(double)*model->sv_num);
-    model->index=NULL;
-    model->lin_weights=NULL;
-
-
-    ar & *data(sm);
-
-    for(int i = 1; i < model->sv_num; i++) {
-        double factor;
-        long kernel_id;
-        size_t num_words;
-        ar & factor;
-        ar & kernel_id;
-        ar & num_words;
-        std::vector<WORD> words;
-        WORD w;
-        for (size_t j = 0; j < num_words; j++) {
-            ar & w.wnum;
-            ar & w.weight;
-            words.push_back(w);
-        }
-        w.wnum = 0;
-        words.push_back(w);
-        model->supvec[i] = create_example(-1, 0, 0, 0.0, create_svector(words.data(), nullptr, 1.0));
-        model->supvec[i]->fvec->kernel_id = kernel_id;
->>>>>>> 2503de46
-    }
-    ifs.close();
-    return sm;
-}
-
-void        write_label(FILE *fp, LABEL y)
-{
-  /* Writes label y to file handle fp. */
-    std::ostringstream os;
-    boost::archive::text_oarchive oa(os);
-    oa << *data(y);
-    fwrite(os.str().c_str(), sizeof(char), os.str().size()+1, fp);
-} 
-
-void        free_pattern(PATTERN x) {
-    delete data(x);
-}
-
-void        free_label(LABEL y) {
-    delete data(y);
-}
-
-void        free_struct_model(STRUCTMODEL sm) 
-{
-  /* Frees the memory of model. */
-  /* if(sm.w) free(sm.w); */ /* this is free'd in free_model */
-  if(sm.svm_model) free_model(sm.svm_model,1);
-  /* add free calls for user defined data here */
-  delete data(sm);
-}
-
-void        free_struct_sample(SAMPLE s)
-{
-  /* Frees the memory of sample s. */
-  int i;
-  for(i=0;i<s.n;i++) { 
-    free_pattern(s.examples[i].x);
-    free_label(s.examples[i].y);
-  }
-  free(s.examples);
-}
-
-void        print_struct_help()
-{
-  /* Prints a help text that is appended to the common help text of
-     svm_struct_learn. */
-  printf("         --* string  -> custom parameters that can be adapted for struct\n");
-  printf("                        learning. The * can be replaced by any character\n");
-  printf("                        and there can be multiple options starting with --.\n");
-}
-
-void         parse_struct_parameters(STRUCT_LEARN_PARM *sparm)
-{
-  /* Parses the command line parameters that start with -- */
-  int i;
-
-  for(i=0;(i<sparm->custom_argc) && ((sparm->custom_argv[i])[0] == '-');i++) {
-    switch ((sparm->custom_argv[i])[2]) 
-      { 
-      case 'a': i++; /* strcpy(learn_parm->alphafile,argv[i]); */ break;
-      case 'e': i++; /* sparm->epsilon=atof(sparm->custom_argv[i]); */ break;
-      case 'k': i++; /* sparm->newconstretrain=atol(sparm->custom_argv[i]); */ break;
-      default: printf("\nUnrecognized option %s!\n\n",sparm->custom_argv[i]);
-	       exit(0);
-      }
-  }
-}
-
-void        print_struct_help_classify()
-{
-  /* Prints a help text that is appended to the common help text of
-     svm_struct_classify. */
-  printf("         --* string -> custom parameters that can be adapted for struct\n");
-  printf("                       learning. The * can be replaced by any character\n");
-  printf("                       and there can be multiple options starting with --.\n");
-}
-
-void         parse_struct_parameters_classify(STRUCT_LEARN_PARM *sparm)
-{
-  /* Parses the command line parameters that start with -- for the
-     classification module */
-  int i;
-
-  for(i=0;(i<sparm->custom_argc) && ((sparm->custom_argv[i])[0] == '-');i++) {
-    switch ((sparm->custom_argv[i])[2]) 
-      { 
-      /* case 'x': i++; strcpy(xvalue,sparm->custom_argv[i]); break; */
-      default: printf("\nUnrecognized option %s!\n\n",sparm->custom_argv[i]);
-	       exit(0);
-      }
-  }
-}
-
+/***********************************************************************/
+/*                                                                     */
+/*   svm_struct_api.c                                                  */
+/*                                                                     */
+/*   Definition of API for attaching implementing SVM learning of      */
+/*   structures (e.g. parsing, multi-label classification, HMM)        */ 
+/*                                                                     */
+/*   Author: Thorsten Joachims                                         */
+/*   Date: 03.07.04                                                    */
+/*                                                                     */
+/*   Copyright (c) 2004  Thorsten Joachims - All rights reserved       */
+/*                                                                     */
+/*   This software is available for non-commercial use only. It must   */
+/*   not be modified and distributed without prior permission of the   */
+/*   author. The author is not responsible for implications from the   */
+/*   use of this software.                                             */
+/*                                                                     */
+/***********************************************************************/
+
+#include <stdio.h>
+#include <string.h>
+extern "C" {
+#include "svm_struct/svm_struct_common.h"
+#include "svm_struct_api.h"
+}
+#include "svm_c++.hpp"
+
+PatternData* data(PATTERN& p) { return (PatternData*)p.data; }
+PATTERN MakePattern(PatternData* d) {
+    PATTERN p;
+    p.data = d;
+    return p;
+}
+LabelData* data(LABEL& l) { return (LabelData*)l.data; }
+LABEL MakeLabel(LabelData* d) {
+    LABEL l;
+    l.data = d;
+    return l;
+}
+ModelData* data(STRUCTMODEL& sm) { return (ModelData*)sm.data; }
+ModelData* data(STRUCTMODEL* sm) { return (ModelData*)sm->data; }
+
+void        svm_struct_learn_api_init(int argc, char* argv[])
+{
+  /* Called in learning part before anything else is done to allow
+     any initializations that might be necessary. */
+}
+
+void        svm_struct_learn_api_exit()
+{
+  /* Called in learning part at the very end to allow any clean-up
+     that might be necessary. */
+}
+
+void        svm_struct_classify_api_init(int argc, char* argv[])
+{
+  /* Called in prediction part before anything else is done to allow
+     any initializations that might be necessary. */
+}
+
+void        svm_struct_classify_api_exit()
+{
+  /* Called in prediction part at the very end to allow any clean-up
+     that might be necessary. */
+}
+
+SAMPLE      read_struct_examples(char *file, STRUCT_LEARN_PARM *sparm)
+{
+  /* Reads struct examples and returns them in sample. The number of
+     examples must be written into sample.n */
+  SAMPLE   sample;  /* sample */
+  EXAMPLE  *examples;
+  size_t n = 0;       /* number of examples */
+
+  std::ifstream main_file(file);
+
+  std::string images_dir;
+  std::string trimap_dir;
+  std::string gt_dir;
+  std::string line;
+
+  do {
+      std::getline(main_file, images_dir);
+  } while (images_dir[0] != '#');
+  do {
+      std::getline(main_file, trimap_dir);
+  } while (trimap_dir[0] != '#');
+  do {
+      std::getline(main_file, gt_dir);
+  } while (gt_dir[0] != '#');
+
+  std::vector<cv::Mat> images;
+  std::vector<cv::Mat> trimaps;
+  std::vector<cv::Mat> gts;
+
+  while (main_file.good()) {
+      std::getline(main_file, line);
+      if (!line.empty() && line[0] != '#') {
+          n++;
+          images.push_back(cv::imread(images_dir + line, CV_LOAD_IMAGE_COLOR));
+          trimaps.push_back(cv::imread(trimap_dir + line, CV_LOAD_IMAGE_COLOR));
+          gts.push_back(cv::imread(gt_dir + line, CV_LOAD_IMAGE_GRAYSCALE));
+      }
+  }
+  main_file.close();
+
+  examples=(EXAMPLE *)my_malloc(sizeof(EXAMPLE)*n);
+  for (size_t i = 0; i < n; ++i) {
+      examples[i].x = MakePattern(new PatternData(images[i], trimaps[i]));
+      examples[i].y = MakeLabel(new LabelData(gts[i]));
+  }
+
+  std::cout << " (" << n << " examples)... ";
+
+  sample.n=n;
+  sample.examples=examples;
+  return(sample);
+}
+
+void        init_struct_model(SAMPLE sample, STRUCTMODEL *sm, 
+			      STRUCT_LEARN_PARM *sparm, LEARN_PARM *lparm, 
+			      KERNEL_PARM *kparm)
+{
+  /* Initialize structmodel sm. The weight vector w does not need to be
+     initialized, but you need to provide the maximum size of the
+     feature space in sizePsi. This is the maximum number of different
+     weights that can be learned. Later, the weight vector w will
+     contain the learned weights for the model. */
+    sm->data = new ModelData;
+
+    sm->sizePsi=data(sm)->NumFeatures(); /* replace by appropriate number of features */
+}
+
+CONSTSET    init_struct_constraints(SAMPLE sample, STRUCTMODEL *sm, 
+				    STRUCT_LEARN_PARM *sparm)
+{
+  /* Initializes the optimization problem. Typically, you do not need
+     to change this function, since you want to start with an empty
+     set of constraints. However, if for example you have constraints
+     that certain weights need to be positive, you might put that in
+     here. The constraints are represented as lhs[i]*w >= rhs[i]. lhs
+     is an array of feature vectors, rhs is an array of doubles. m is
+     the number of constraints. The function returns the initial
+     set of constraints. */
+  CONSTSET c;
+  long     sizePsi=sm->sizePsi;
+  long     i;
+  WORD     words[2];
+
+  if(1) { /* normal case: start with empty set of constraints */
+    c.lhs=NULL;
+    c.rhs=NULL;
+    c.m=0;
+  }
+#if 0
+  else { /* add constraints so that all learned weights are
+            positive. WARNING: Currently, they are positive only up to
+            precision epsilon set by -e. */
+    c.lhs=my_malloc(sizeof(DOC *)*sizePsi);
+    c.rhs=my_malloc(sizeof(double)*sizePsi);
+    for(i=0; i<sizePsi; i++) {
+      words[0].wnum=i+1;
+      words[0].weight=1.0;
+      words[1].wnum=0;
+      /* the following slackid is a hack. we will run into problems,
+         if we have move than 1000000 slack sets (ie examples) */
+      c.lhs[i]=create_example(i,0,1000000+i,1,create_svector(words,"",1.0));
+      c.rhs[i]=0.0;
+    }
+  }
+#endif
+  return(c);
+}
+
+LABEL       classify_struct_example(PATTERN x, STRUCTMODEL *sm, 
+				    STRUCT_LEARN_PARM *sparm)
+{
+  /* Finds the label yhat for pattern x that scores the highest
+     according to the linear evaluation function in sm, especially the
+     weights sm.w. The returned label is taken as the prediction of sm
+     for the pattern x. The weights correspond to the features defined
+     by psi() and range from index 1 to index sm->sizePsi. If the
+     function cannot find a label, it shall return an empty label as
+     recognized by the function empty_label(y). */
+    LABEL y;
+
+    CRF crf;
+    data(sm)->InitializeCRF(crf, *data(x));
+    for (auto fgp : data(sm)->m_features) {
+        fgp->AddToCRF(crf, *data(x), sm->w);
+    }
+    crf.Solve();
+    y.data = data(sm)->ExtractLabel(crf);
+
+    return(y);
+}
+
+LABEL       find_most_violated_constraint_slackrescaling(PATTERN x, LABEL y, 
+						     STRUCTMODEL *sm, 
+						     STRUCT_LEARN_PARM *sparm)
+{
+  /* Finds the label ybar for pattern x that that is responsible for
+     the most violated constraint for the slack rescaling
+     formulation. For linear slack variables, this is that label ybar
+     that maximizes
+
+            argmax_{ybar} loss(y,ybar)*(1-psi(x,y)+psi(x,ybar)) 
+
+     Note that ybar may be equal to y (i.e. the max is 0), which is
+     different from the algorithms described in
+     [Tschantaridis/05]. Note that this argmax has to take into
+     account the scoring function in sm, especially the weights sm.w,
+     as well as the loss function, and whether linear or quadratic
+     slacks are used. The weights in sm.w correspond to the features
+     defined by psi() and range from index 1 to index
+     sm->sizePsi. Most simple is the case of the zero/one loss
+     function. For the zero/one loss, this function should return the
+     highest scoring label ybar (which may be equal to the correct
+     label y), or the second highest scoring label ybar, if
+     Psi(x,ybar)>Psi(x,y)-1. If the function cannot find a label, it
+     shall return an empty label as recognized by the function
+     empty_label(y). */
+  LABEL ybar;
+
+  /* insert your code for computing the label ybar here */
+
+  ASSERT(false /* Unimplemented! */);
+
+  return(ybar);
+}
+
+LABEL       find_most_violated_constraint_marginrescaling(PATTERN x, LABEL y, 
+						     STRUCTMODEL *sm, 
+						     STRUCT_LEARN_PARM *sparm)
+{
+  /* Finds the label ybar for pattern x that that is responsible for
+     the most violated constraint for the margin rescaling
+     formulation. For linear slack variables, this is that label ybar
+     that maximizes
+
+            argmax_{ybar} loss(y,ybar)+psi(x,ybar)
+
+     Note that ybar may be equal to y (i.e. the max is 0), which is
+     different from the algorithms described in
+     [Tschantaridis/05]. Note that this argmax has to take into
+     account the scoring function in sm, especially the weights sm.w,
+     as well as the loss function, and whether linear or quadratic
+     slacks are used. The weights in sm.w correspond to the features
+     defined by psi() and range from index 1 to index
+     sm->sizePsi. Most simple is the case of the zero/one loss
+     function. For the zero/one loss, this function should return the
+     highest scoring label ybar (which may be equal to the correct
+     label y), or the second highest scoring label ybar, if
+     Psi(x,ybar)>Psi(x,y)-1. If the function cannot find a label, it
+     shall return an empty label as recognized by the function
+     empty_label(y). */
+    LABEL ybar;
+
+    /* insert your code for computing the label ybar here */
+    CRF crf;
+    data(sm)->InitializeCRF(crf, *data(x));
+    for (auto fgp : data(sm)->m_features) {
+        fgp->AddToCRF(crf, *data(x), sm->w);
+    }
+    data(sm)->AddLossToCRF(crf, *data(x), *data(y));
+    crf.Solve();
+    ybar.data = data(sm)->ExtractLabel(crf);
+
+
+    return(ybar);
+}
+
+int         empty_label(LABEL y)
+{
+  /* Returns true, if y is an empty label. An empty label might be
+     returned by find_most_violated_constraint_???(x, y, sm) if there
+     is no incorrect label that can be found for x, or if it is unable
+     to label x at all */
+  return(0);
+}
+
+SVECTOR     *psi(PATTERN x, LABEL y, STRUCTMODEL *sm,
+		 STRUCT_LEARN_PARM *sparm)
+{
+  /* Returns a feature vector describing the match between pattern x
+     and label y. The feature vector is returned as a list of
+     SVECTOR's. Each SVECTOR is in a sparse representation of pairs
+     <featurenumber:featurevalue>, where the last pair has
+     featurenumber 0 as a terminator. Featurenumbers start with 1 and
+     end with sizePsi. Featuresnumbers that are not specified default
+     to value 0. As mentioned before, psi() actually returns a list of
+     SVECTOR's. Each SVECTOR has a field 'factor' and 'next'. 'next'
+     specifies the next element in the list, terminated by a NULL
+     pointer. The list can be though of as a linear combination of
+     vectors, where each vector is weighted by its 'factor'. This
+     linear combination of feature vectors is multiplied with the
+     learned (kernelized) weight vector to score label y for pattern
+     x. Without kernels, there will be one weight in sm.w for each
+     feature. Note that psi has to match
+     find_most_violated_constraint_???(x, y, sm) and vice versa. In
+     particular, find_most_violated_constraint_???(x, y, sm) finds
+     that ybar!=y that maximizes psi(x,ybar,sm)*sm.w (where * is the
+     inner vector product) and the appropriate function of the
+     loss + margin/slack rescaling method. See that paper for details. */
+    SVECTOR *fvec=NULL;
+
+    /* insert code for computing the feature vector for x and y here */
+
+    std::vector<WORD> words;
+    FNUM fnum = 1;
+    WORD w;
+    for (auto fgp : data(sm)->m_features) {
+        std::vector<FVAL> values = fgp->Psi(*data(x), *data(y));
+        ASSERT(values.size() == fgp->NumFeatures());
+        for (FVAL v : values) {
+            w.wnum = fnum++;
+            w.weight = v;
+            words.push_back(w);
+        }
+    }
+    w.wnum = 0;
+    words.push_back(w);
+
+    fvec = create_svector(words.data(), nullptr, 1.0);
+
+    return(fvec);
+}
+
+double      loss(LABEL y, LABEL ybar, STRUCT_LEARN_PARM *sparm)
+{
+  /* loss for correct label y and predicted label ybar. The loss for
+     y==ybar has to be zero. sparm->loss_function is set with the -l option. */
+  if(sparm->loss_function == 0) { /* type 0 loss: 0/1 loss */
+                                  /* return 0, if y==ybar. return 1 else */
+      return (double)(*data(y) == *data(ybar));
+  }
+  else {
+    /* Put your code for different loss functions here. But then
+       find_most_violated_constraint_???(x, y, sm) has to return the
+       highest scoring label with the largest loss. */
+      return data(y)->Loss(*data(ybar));
+  }
+}
+
+int         finalize_iteration(double ceps, int cached_constraint,
+			       SAMPLE sample, STRUCTMODEL *sm,
+			       CONSTSET cset, double *alpha, 
+			       STRUCT_LEARN_PARM *sparm)
+{
+  /* This function is called just before the end of each cutting plane iteration. ceps is the amount by which the most violated constraint found in the current iteration was violated. cached_constraint is true if the added constraint was constructed from the cache. If the return value is FALSE, then the algorithm is allowed to terminate. If it is TRUE, the algorithm will keep iterating even if the desired precision sparm->epsilon is already reached. */
+  return(0);
+}
+
+void        print_struct_learning_stats(SAMPLE sample, STRUCTMODEL *sm,
+					CONSTSET cset, double *alpha, 
+					STRUCT_LEARN_PARM *sparm)
+{
+  /* This function is called after training and allows final touches to
+     the model sm. But primarly it allows computing and printing any
+     kind of statistic (e.g. training error) you might want. */
+}
+
+void        print_struct_testing_stats(SAMPLE sample, STRUCTMODEL *sm,
+				       STRUCT_LEARN_PARM *sparm, 
+				       STRUCT_TEST_STATS *teststats)
+{
+  /* This function is called after making all test predictions in
+     svm_struct_classify and allows computing and printing any kind of
+     evaluation (e.g. precision/recall) you might want. You can use
+     the function eval_prediction to accumulate the necessary
+     statistics for each prediction. */
+}
+
+void        eval_prediction(long exnum, EXAMPLE ex, LABEL ypred, 
+			    STRUCTMODEL *sm, STRUCT_LEARN_PARM *sparm, 
+			    STRUCT_TEST_STATS *teststats)
+{
+  /* This function allows you to accumlate statistic for how well the
+     predicition matches the labeled example. It is called from
+     svm_struct_classify. See also the function
+     print_struct_testing_stats. */
+  if(exnum == 0) { /* this is the first time the function is
+		      called. So initialize the teststats */
+  }
+}
+
+void        write_struct_model(char *file, STRUCTMODEL *sm, 
+			       STRUCT_LEARN_PARM *sparm)
+{
+  /* Writes structural model sm to file file. */
+    MODEL *model = sm->svm_model;
+    SVECTOR *v;
+    long j,i,sv_num;
+
+    std::ofstream ofs(file, std::ios_base::trunc | std::ios_base::out);
+    boost::archive::text_oarchive ar(ofs);
+
+
+
+    std::string version = std::string(INST_VERSION);
+    ar & version;
+    ar & sparm->loss_function;
+    ar & model->kernel_parm.kernel_type;
+    ar & model->kernel_parm.poly_degree;
+    ar & model->kernel_parm.rbf_gamma;
+    ar & model->kernel_parm.coef_lin;
+    ar & model->kernel_parm.coef_const;
+    ar & model->kernel_parm.custom;
+    ar & model->totwords;
+    ar & model->totdoc;
+
+    sv_num=1;
+    for(i=1;i<model->sv_num;i++) {
+    for(v=model->supvec[i]->fvec;v;v=v->next) 
+      sv_num++;
+    }
+    ar & sv_num;
+    ar & model->b;
+
+    ar & *data(sm);
+
+    for(i=1;i<model->sv_num;i++) {
+    for(v=model->supvec[i]->fvec;v;v=v->next) {
+        double factor = (model->alpha[i]*v->factor);
+        ar & factor;
+        ar & v->kernel_id;
+        size_t num_words = 0;
+        for (j=0; (v->words[j]).wnum; j++) num_words++;
+        ar & num_words;
+        for (j=0; (v->words[j]).wnum; j++) {
+            ar & (v->words[j]).wnum;
+            ar & (v->words[j]).weight;
+        }
+        ASSERT(!v->userdefined);
+    /* NOTE: this could be made more efficient by summing the
+       alpha's of identical vectors before writing them to the
+       file. */
+    }
+    }
+    ofs.close();
+}
+
+STRUCTMODEL read_struct_model(char *file, STRUCT_LEARN_PARM *sparm)
+{
+  /* Reads structural model sm from file file. This function is used
+     only in the prediction module, not in the learning module. */
+    STRUCTMODEL sm;
+    std::ifstream ifs(file);
+    boost::archive::text_iarchive ar(ifs);
+
+    sm.svm_model = (MODEL*)my_malloc(sizeof(MODEL));
+    MODEL* model = sm.svm_model;
+
+    std::string inst_version;
+    ar & inst_version;
+    ASSERT(inst_version == std::string(INST_VERSION));
+    ar & sparm->loss_function;
+    ar & model->kernel_parm.kernel_type;
+    ar & model->kernel_parm.poly_degree;
+    ar & model->kernel_parm.rbf_gamma;
+    ar & model->kernel_parm.coef_lin;
+    ar & model->kernel_parm.coef_const;
+    ar & model->kernel_parm.custom;
+    ar & model->totwords;
+    ar & model->totdoc;
+
+    ar & model->sv_num;
+    ar & model->b;
+
+    model->supvec = (DOC **)my_malloc(sizeof(DOC *)*model->sv_num);
+    model->alpha = (double *)my_malloc(sizeof(double)*model->sv_num);
+    model->index=NULL;
+    model->lin_weights=NULL;
+
+
+    sm.data = new ModelData;
+    ar & *data(sm);
+
+    for(int i = 1; i < model->sv_num; i++) {
+        double factor;
+        long kernel_id;
+        size_t num_words;
+        ar & factor;
+        ar & kernel_id;
+        ar & num_words;
+        std::vector<WORD> words;
+        WORD w;
+        for (size_t j = 0; j < num_words; j++) {
+            ar & w.wnum;
+            ar & w.weight;
+            words.push_back(w);
+        }
+        w.wnum = 0;
+        words.push_back(w);
+        model->supvec[i] = create_example(-1, 0, 0, 0.0, create_svector(words.data(), nullptr, 1.0));
+        model->supvec[i]->fvec->kernel_id = kernel_id;
+    }
+    ifs.close();
+    return sm;
+}
+
+void        write_label(FILE *fp, LABEL y)
+{
+  /* Writes label y to file handle fp. */
+    std::ostringstream os;
+    boost::archive::text_oarchive oa(os);
+    oa << *data(y);
+    fwrite(os.str().c_str(), sizeof(char), os.str().size()+1, fp);
+} 
+
+void        free_pattern(PATTERN x) {
+    delete data(x);
+}
+
+void        free_label(LABEL y) {
+    delete data(y);
+}
+
+void        free_struct_model(STRUCTMODEL sm) 
+{
+  /* Frees the memory of model. */
+  /* if(sm.w) free(sm.w); */ /* this is free'd in free_model */
+  if(sm.svm_model) free_model(sm.svm_model,1);
+  /* add free calls for user defined data here */
+  delete data(sm);
+}
+
+void        free_struct_sample(SAMPLE s)
+{
+  /* Frees the memory of sample s. */
+  int i;
+  for(i=0;i<s.n;i++) { 
+    free_pattern(s.examples[i].x);
+    free_label(s.examples[i].y);
+  }
+  free(s.examples);
+}
+
+void        print_struct_help()
+{
+  /* Prints a help text that is appended to the common help text of
+     svm_struct_learn. */
+  printf("         --* string  -> custom parameters that can be adapted for struct\n");
+  printf("                        learning. The * can be replaced by any character\n");
+  printf("                        and there can be multiple options starting with --.\n");
+}
+
+void         parse_struct_parameters(STRUCT_LEARN_PARM *sparm)
+{
+  /* Parses the command line parameters that start with -- */
+  int i;
+
+  for(i=0;(i<sparm->custom_argc) && ((sparm->custom_argv[i])[0] == '-');i++) {
+    switch ((sparm->custom_argv[i])[2]) 
+      { 
+      case 'a': i++; /* strcpy(learn_parm->alphafile,argv[i]); */ break;
+      case 'e': i++; /* sparm->epsilon=atof(sparm->custom_argv[i]); */ break;
+      case 'k': i++; /* sparm->newconstretrain=atol(sparm->custom_argv[i]); */ break;
+      default: printf("\nUnrecognized option %s!\n\n",sparm->custom_argv[i]);
+	       exit(0);
+      }
+  }
+}
+
+void        print_struct_help_classify()
+{
+  /* Prints a help text that is appended to the common help text of
+     svm_struct_classify. */
+  printf("         --* string -> custom parameters that can be adapted for struct\n");
+  printf("                       learning. The * can be replaced by any character\n");
+  printf("                       and there can be multiple options starting with --.\n");
+}
+
+void         parse_struct_parameters_classify(STRUCT_LEARN_PARM *sparm)
+{
+  /* Parses the command line parameters that start with -- for the
+     classification module */
+  int i;
+
+  for(i=0;(i<sparm->custom_argc) && ((sparm->custom_argv[i])[0] == '-');i++) {
+    switch ((sparm->custom_argv[i])[2]) 
+      { 
+      /* case 'x': i++; strcpy(xvalue,sparm->custom_argv[i]); break; */
+      default: printf("\nUnrecognized option %s!\n\n",sparm->custom_argv[i]);
+	       exit(0);
+      }
+  }
+}
+