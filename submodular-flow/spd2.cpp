#include "spd2.hpp"
#include "clique.hpp"

SubmodularPrimalDual2::SubmodularPrimalDual2(Label max_label)
    : m_num_labels(max_label),
    m_constant_term(0),
    m_cliques(),
    m_unary_cost(),
    m_labels()
{ }

SubmodularPrimalDual2::NodeId SubmodularPrimalDual2::AddNode(int n) {
    NodeId ret = m_labels.size();
    for (int i = 0; i < n; ++i) {
        m_labels.push_back(0);
        UnaryCost uc(m_num_labels, 0);
        m_unary_cost.push_back(uc);
    }
    return ret;
}

int SubmodularPrimalDual2::GetLabel(NodeId i) const {
    return m_labels[i];
}

void SubmodularPrimalDual2::AddConstantTerm(REAL c) {
    m_constant_term += c;
}

void SubmodularPrimalDual2::AddUnaryTerm(NodeId i, const std::vector<REAL>& coeffs) {
    ASSERT(coeffs.size() == m_num_labels);
    for (size_t j = 0; j < m_num_labels; ++j) {
        m_unary_cost[i][j] += coeffs[j];
    }
}

void SubmodularPrimalDual2::AddClique(const CliquePtr& cp) {
    m_cliques.push_back(cp);
}

void SubmodularPrimalDual2::InitialLabeling() {
    const NodeId n = m_unary_cost.size();
    for (NodeId i = 0; i < n; ++i) {
        REAL best_cost = std::numeric_limits<REAL>::max();
        for (size_t l = 0; l < m_num_labels; ++l) {
            if (m_unary_cost[i][l] < best_cost) {
                best_cost = m_unary_cost[i][l];
                m_labels[i] = l;
            }
        }
    }
}

void SubmodularPrimalDual2::InitialDual() {
    m_dual.clear();
    std::vector<Label> labelBuf;
    for (const CliquePtr& cp : m_cliques) {
        const Clique& c = *cp;
<<<<<<< HEAD
        std::vector<NodeId> nodes = c.Nodes();
        size_t k = nodes.size();
        std::cout.flush();
        #ifdef ZERO_SUM_CONSTRAINT
            std::vector<size_t> cnt(m_num_labels, 0);
        #endif
        labelBuf.clear();
        for (size_t i = 0; i < k; ++i) {
            labelBuf.push_back(m_labels[nodes[i]]);
            #ifdef ZERO_SUM_CONSTRAINT
                cnt[m_labels[nodes[i]]]++;
            #endif
        }
        REAL energy = c.Energy(labelBuf);
        m_dual.push_back(Dual());
        Dual& newDual = m_dual.back();
        newDual.clear();
        for (size_t i = 0; i < k; ++i) {
            newDual.push_back(std::vector<REAL>(m_num_labels, 0));
        }
        for (size_t i = 0; i < k; ++i) {
            newDual[i][labelBuf[i]] = m_mu * energy / k;
        }
        #ifdef ZERO_SUM_CONSTRAINT
            for (size_t i = 0; i < m_num_labels; ++i){
                if (cnt[i] != 0) {
                    for (size_t j = 0; j < k; ++j) {
                        if (labelBuf[j] != i) {
                            ASSERT(k != cnt[i]);
                            newDual[j][i] = -m_mu * energy / k * cnt[i] / (k - cnt[i]);
                        }
                    }
                }
            }
        #endif
=======
		std::vector<NodeId> nodes = c.Nodes();
		int k = nodes.size();
		labelBuf.clear();
		for (int i = 0; i < k; ++i) {
			labelBuf.push_back(m_labels[nodes[i]]);
		}
		REAL energy = c.Energy(labelBuf);
        m_dual.push_back(Dual());
		Dual& newDual = m_dual.back();
		newDual.clear();
		for (int i = 0; i < k; ++i) {
			newDual.push_back(std::vector<REAL>(m_num_labels, 0));
		}
        ASSERT(energy >= 0);
        REAL avg = energy / k;
        int remainder = energy % k;
        for (int i = 0; i < k; ++i) {
            newDual[i][m_labels[nodes[i]]] = avg;
            if (i < remainder) // Have to distribute remainder to maintain average
                newDual[i][m_labels[nodes[i]]] += 1;
        }
>>>>>>> b0654329
    }
}

void SubmodularPrimalDual2::InitialNodeCliqueList() {
    size_t n = m_labels.size();
    m_node_clique_list.clear();
    for (size_t i = 0; i < n; ++i) {
        std::vector<std::pair<size_t, size_t> > list;
        m_node_clique_list.push_back(list);
    }
    int clique_index = 0;
    for (const CliquePtr& cp : m_cliques) {
        const Clique& c = *cp;
        std::vector<NodeId> nodes = c.Nodes();
        const size_t k = nodes.size();
        for (size_t i = 0; i < k; ++i) {
            m_node_clique_list[nodes[i]].push_back(std::make_pair(clique_index, i));
        }
        ++clique_index;
    }
}

void SubmodularPrimalDual2::PreEditDual(Label alpha) {
    std::vector<Label> label_buf;
    int clique_index = 0;
    for (const CliquePtr& cp : m_cliques) {
        const Clique& c = *cp;
        const size_t k = c.Nodes().size();
        ASSERT(k < 32);
        label_buf.clear();
        for (size_t i = 0; i < k; ++i) {
            label_buf.push_back(m_labels[c.Nodes()[i]]);
        }
        REAL energy = c.Energy(label_buf);
        REAL lambdaA = 0;
        REAL lambdaB = 0;
        for (size_t i = 0; i < k; ++i) {
            lambdaA += m_dual[clique_index][i][label_buf[i]];
        }
        std::vector<REAL> psi;
<<<<<<< HEAD
        REAL oldG = m_mu * energy - lambdaA;
=======
        REAL oldG = energy - lambdaA;
        /*if ((k == 4) && t) {
            for (size_t i = 0; i < k; ++i)
                std::cout << label_buf[i] << " ";
            std::cout << std::endl;
            for (size_t i = 0; i < k; ++i)
                std::cout << m_dual[clique_index][i][label_buf[i]] << " ";
            std::cout << std::endl;
            for (size_t i = 0; i < k; ++i)
                std::cout << m_dual[clique_index][i][alpha] << " ";
            std::cout << std::endl;
        }*/
        //if ((k == 4) && t) std::cout << oldG << " ";
>>>>>>> b0654329
        //This ordering here is important!
        for (int i = k - 1; i >= 0; --i){
            lambdaA -= m_dual[clique_index][i][label_buf[i]];
            lambdaB += m_dual[clique_index][i][alpha];
            label_buf[i] = alpha;
            energy = c.Energy(label_buf);
            REAL newG = energy - lambdaA - lambdaB;
            psi.push_back(oldG - newG);
            oldG = newG;
        }
        for (size_t i = 0; i < k; ++i) {
            m_dual[clique_index][i][alpha] -= psi[k - i - 1];
        }
        ++clique_index;
    }
}

REAL SubmodularPrimalDual2::ComputeHeight(NodeId i, Label x) {
    REAL ret = m_unary_cost[i][x];
    for (size_t j = 0; j < m_node_clique_list[i].size(); ++j) {
        size_t cliqueId = m_node_clique_list[i][j].first;
        size_t nodeId = m_node_clique_list[i][j].second;
        ret += m_dual[cliqueId][nodeId][x];
    }
    return ret;
}

void SubmodularPrimalDual2::SetupAlphaEnergy(Label alpha, SubmodularIBFS& crf) {
    typedef int32_t Assgn;
    const size_t n = m_labels.size();
    crf.AddNode(n);
    for (size_t i = 0; i < n; ++i) {
        REAL height_x = ComputeHeight(i, m_labels[i]);
        REAL height_alpha = ComputeHeight(i, alpha);
        if (height_x > height_alpha) {
            crf.AddUnaryTerm(i, height_x - height_alpha, 0);
        }
        else {
            crf.AddUnaryTerm(i, 0, height_alpha - height_x);
        }
    }
    size_t clique_index = 0;
    for (const CliquePtr& cp : m_cliques) {
        const Clique& c = *cp;
        const size_t k = c.Size();
        ASSERT(k < 32);
        const Assgn max_assgn = 1 << k;
        std::vector<REAL> energy_table;
        std::vector<Label> label_buf;
        for (Assgn a = 0; a < max_assgn; ++a) {
            label_buf.clear();
            REAL lambda = 0;
            for (size_t i_idx = 0; i_idx < k; ++i_idx) {
                if (a & (1 << i_idx)) {
                    label_buf.push_back(alpha);
                    lambda += m_dual[clique_index][i_idx][alpha];
                }
                else {
                    Label x = m_labels[c.Nodes()[i_idx]];
                    label_buf.push_back(x);
                    lambda += m_dual[clique_index][i_idx][x];
                }
            }
            energy_table.push_back(c.Energy(label_buf) - lambda);
        }
        crf.AddClique(c.Nodes(), energy_table);
        ++clique_index;
    }
}

bool SubmodularPrimalDual2::UpdatePrimalDual(Label alpha) {
    bool ret = false;
    SubmodularIBFS crf;
    SetupAlphaEnergy(alpha, crf);
    crf.Solve();
    NodeId n = m_labels.size();
    for (NodeId i = 0; i < n; ++i) {
        int crf_label = crf.GetLabel(i);
        if (crf_label == 1) {
            if (m_labels[i] != alpha) ret = true;
            m_labels[i] = alpha;
        }
    }
    SubmodularIBFS::CliqueVec clique = crf.GetCliques();
    for (size_t i = 0; i < m_num_cliques; ++i) {
        SubmodularIBFS::CliquePtr c = clique[i];
        std::vector<REAL> phiCi = c->AlphaCi();
        for (size_t j = 0; j < phiCi.size(); ++j) {
            m_dual[i][j][alpha] += phiCi[j];
        }
    }
    return ret;
}

void SubmodularPrimalDual2::PostEditDual() {
    std::vector<Label> labelBuf;
    int clique_index = 0;
    for (const CliquePtr& cp : m_cliques) {
        const Clique& c = *cp;
        std::vector<NodeId> nodes = c.Nodes();
        int k = nodes.size();
        labelBuf.clear();
<<<<<<< HEAD
        #ifdef ZERO_SUM_CONSTRAINT
            std::vector<size_t> cnt(m_num_labels, 0);
            std::vector<REAL> delta(m_num_labels, 0);
        #endif
        for (size_t i = 0; i < k; ++i) {
            labelBuf.push_back(m_labels[nodes[i]]);
            #ifdef ZERO_SUM_CONSTRAINT
                cnt[m_labels[nodes[i]]]++;
            #endif
        }
        REAL energy = m_mu * c.Energy(labelBuf);
        for (size_t i = 0; i < k; ++i) {
            #ifdef ZERO_SUM_CONSTRAINT
                delta[labelBuf[i]] += m_dual[clique_index][i][labelBuf[i]] - energy / k;
            #endif
            m_dual[clique_index][i][labelBuf[i]] = energy / k;
        }
        #ifdef ZERO_SUM_CONSTRAINT
            for (size_t i = 0; i < k; ++i) {
                for (Label j = 0; j < m_num_labels; ++j) {
                    if (labelBuf[i] != j) {
                        ASSERT(cnt[j] != k);
                        m_dual[clique_index][i][j] += delta[j] / (k - cnt[j]);
                    }
                }
            }
        #endif
        ++clique_index;
=======
		for (int i = 0; i < k; ++i) {
			labelBuf.push_back(m_labels[nodes[i]]);
		}
		REAL energy = c.Energy(labelBuf);
        REAL avg = energy / k;
        int remainder = energy % k;
		for (int i = 0; i < k; ++i) {
		    m_dual[clique_index][i][labelBuf[i]] = avg;
            if (i < remainder)
                m_dual[clique_index][i][labelBuf[i]] += 1;
		}
		++clique_index;
>>>>>>> b0654329
    }
}

void SubmodularPrimalDual2::DualFit() {
<<<<<<< HEAD
    for (size_t i = 0; i < m_dual.size(); ++i)
        for (size_t j = 0; j < m_dual[i].size(); ++j)
            for (size_t k = 0; k < m_dual[i][j].size(); ++k)
                m_dual[i][j][k] /= (m_mu * m_rho);
}

void SubmodularPrimalDual2::Solve() {
    #ifdef PROGRESS_DISPLAY
        std::cout << "(" << std::endl;
        std::cout.flush();
    #endif
    m_num_cliques = m_cliques.size();
    ComputeRho();
    InitialLabeling();
    InitialDual();
    InitialNodeCliqueList();
    #ifdef PROGRESS_DISPLAY
        size_t num_round = 0;
        REAL energy = ComputeEnergy();
        std::cout << "Iteration " << num_round << ": " << energy << std::endl;
        std::cout.flush();
    #endif
    #ifdef DEBUG
        ASSERT(CheckLabelInvariant());
        ASSERT(CheckDualBoundInvariant());
        ASSERT(CheckActiveInvariant());
        #ifdef ZERO_SUM_CONSTRAINT
            ASSERT(CheckZeroSumInvariant());
        #endif
    #endif
    bool labelChanged = true;
    while (labelChanged){
        labelChanged = false;
        for (size_t alpha = 0; alpha < m_num_labels; ++alpha){
            PreEditDual(alpha);
            #ifdef DEBUG
                ASSERT(CheckLabelInvariant());
                ASSERT(CheckDualBoundInvariant());
                ASSERT(CheckActiveInvariant());
                #ifdef ZERO_SUM_CONSTRAINT
                    ASSERT(CheckZeroSumInvariant());
                #endif
            #endif
            if (UpdatePrimalDual(alpha)) labelChanged = true;
            PostEditDual();
            #ifdef DEBUG
                ASSERT(CheckLabelInvariant());
                ASSERT(CheckDualBoundInvariant());
                ASSERT(CheckActiveInvariant());
                #ifdef ZERO_SUM_CONSTRAINT
                    ASSERT(CheckZeroSumInvariant());
                #endif
            #endif
        }
        #ifdef PROGRESS_DISPLAY
            energy = ComputeEnergy();
            num_round++;
            std::cout << "Iteration " << num_round << ": " << energy << std::endl;
            std::cout.flush();
        #endif
    }
    #ifdef DEBUG
        ASSERT(CheckHeightInvariant());
    #endif
    DualFit();
    #ifdef PROGRESS_DISPLAY
        std::cout << ")" << std::endl;
        std::cout.flush();
=======
    // FIXME: This is the only function that doesn't work with integer division.
    // It's also not really used for anything at the moment
    /*
	for (size_t i = 0; i < m_dual.size(); ++i)
		for (size_t j = 0; j < m_dual[i].size(); ++j)
			for (size_t k = 0; k < m_dual[i][j].size(); ++k)
				m_dual[i][j][k] /= (m_mu * m_rho);
                */
}

void SubmodularPrimalDual2::Solve() {
	#ifdef PROGRESS_DISPLAY
		std::cout << "(" << std::endl;
	#endif
	m_num_cliques = m_cliques.size();
	ComputeRho();
	InitialLabeling();
	InitialDual();
	InitialNodeCliqueList();
	#ifdef PROGRESS_DISPLAY
		size_t num_round = 0;
		REAL energy = ComputeEnergy();
		std::cout << "Iteration " << num_round << ": " << energy << std::endl;
	#endif
	#ifdef DEBUG
	    std::cout << "Init Done!" << std::endl;
	    //std::cout << m_dual[728][1][2] << std::endl;
        ASSERT(CheckLabelInvariant());
        ASSERT(CheckDualBoundInvariant());
        ASSERT(CheckActiveInvariant());
	#endif
	bool labelChanged = true;
	while (labelChanged){
		labelChanged = false;
		for (size_t alpha = 0; alpha < m_num_labels; ++alpha){
			PreEditDual(alpha);
			#ifdef DEBUG
			    std::cout << "Pre-edit Done!" << std::endl;
                ASSERT(CheckLabelInvariant());
                ASSERT(CheckDualBoundInvariant());
                ASSERT(CheckActiveInvariant());
	        #endif
			if (UpdatePrimalDual(alpha)) labelChanged = true;
			PostEditDual();
			#ifdef DEBUG
			    std::cout << "Post-edit Done!" << std::endl;
                ASSERT(CheckLabelInvariant());
                ASSERT(CheckDualBoundInvariant());
                ASSERT(CheckActiveInvariant());
	        #endif
		}
		#ifdef PROGRESS_DISPLAY
			energy = ComputeEnergy();
			num_round++;
			std::cout << "Iteration " << num_round << ": " << energy << std::endl;
		#endif
	}
	#ifdef DEBUG
	    ASSERT(CheckHeightInvariant());
	#endif
	DualFit();
    #ifdef PROGRESS_DISPLAY
	    std::cout << ")" << std::endl;
>>>>>>> b0654329
    #endif
}

REAL SubmodularPrimalDual2::ComputeEnergy() const {
    return ComputeEnergy(m_labels);
}

REAL SubmodularPrimalDual2::ComputeEnergy(const std::vector<Label>& labels) const {
    REAL energy = m_constant_term;
    std::vector<Label> labelBuf;
    for (const CliquePtr& cp : m_cliques) {
        const Clique& c = *cp;
        labelBuf.clear();
        for (NodeId i : c.Nodes()) 
            labelBuf.push_back(m_labels[i]);
        energy += c.Energy(labelBuf);
    }
    const NodeId n = m_labels.size();
    for (NodeId i = 0; i < n; ++i)
        energy += m_unary_cost[i][labels[i]];
    return energy;
}

void SubmodularPrimalDual2::SetMu(double mu) {
}

double SubmodularPrimalDual2::GetMu() {
    return 1;
}
        
void SubmodularPrimalDual2::ComputeRho() {
    m_rho = 1;
    for (const CliquePtr& cp : m_cliques) {
        Clique& c = *cp;
        const size_t k = c.Nodes().size();
        std::vector<Label> labelBuf;
        for (size_t i = 0; i < k; ++i) {
            labelBuf.push_back(0);
        }
        bool t = true;
        REAL max_energy = -1;
        REAL min_energy = -1;
        while (t) {
            REAL energy = c.Energy(labelBuf);
            if (energy > max_energy) max_energy = energy;
            if ((energy > 0) && ((min_energy < 0) || (energy < min_energy))) min_energy = energy;
            labelBuf[0]++;
            for (size_t i = 0; i < k; ++i){
                if (labelBuf[i] == m_num_labels) {
                    if (i + 1 < k) {
                        labelBuf[i] = 0;
                        labelBuf[i + 1]++;
                    }
                    else {
                        t = false;
                    }
                }
                else break;
            }
        }
        c.m_f_max = max_energy;
        c.m_f_min = min_energy;
        if (k * max_energy / min_energy > m_rho) m_rho = k * max_energy / min_energy;
    }
}

double SubmodularPrimalDual2::GetRho() {
    return m_rho;
}

bool SubmodularPrimalDual2::CheckHeightInvariant() {
    size_t m = m_labels.size();
    for (size_t i = 0; i < m; ++i) {
        REAL hx = ComputeHeight(i, m_labels[i]);
        for (Label alpha = 0; alpha < m_num_labels; ++alpha) {
            if (alpha == m_labels[i]) continue;
            REAL halpha = ComputeHeight(i, alpha);
            if (hx > halpha) {
                std::cout << "Variable: " << i << std::endl;
                std::cout << "Label: " << m_labels[i] << " Height: " << hx << std::endl;
                std::cout << "Label: " << alpha << " Height: " << halpha << std::endl;
                return false;
            }
        }
    }
    return true;
}

bool SubmodularPrimalDual2::CheckLabelInvariant() {
    size_t clique_index = 0;
    for (const CliquePtr& cp : m_cliques) {
        const Clique& c = *cp;
        std::vector<NodeId> nodes = c.Nodes();
        const size_t k = nodes.size();
        std::vector<Label> labelBuf;
        for (size_t i = 0; i < k; ++i) {
            labelBuf.push_back(m_labels[nodes[i]]);
        }
        REAL energy = c.Energy(labelBuf);
        REAL sum = 0;
        for (size_t i = 0; i < k; ++i) {
            sum += m_dual[clique_index][i][labelBuf[i]];
        }
        if (abs(sum - energy)) {
            std::cout << "CliqueId: " << clique_index << std::endl;
            std::cout << "Energy: " << energy << std::endl;
            std::cout << "DualSum: " << sum << std::endl;
            return false;
        }
        clique_index++;
    }
    return true;
}

bool SubmodularPrimalDual2::CheckDualBoundInvariant() {
    size_t clique_index = 0;
    for (const CliquePtr& cp : m_cliques) {
        const Clique& c = *cp;
        REAL energyBound = c.m_f_max;
        for (size_t i = 0; i < m_dual[clique_index].size(); ++i) {
            for (size_t j = 0; j < m_num_labels; ++j) {
                if (m_dual[clique_index][i][j] > energyBound) {
                    std::cout << "CliqueId: " << clique_index << std::endl;
                    std::cout << "NodeId (w.r.t. Clique): " << i << std::endl;
                    std::cout << "Label: " << j << std::endl;
                    std::cout << "Dual Value: " << m_dual[clique_index][i][j] << std::endl;
                    std::cout << "Energy Bound: " << energyBound << std::endl;
                    return false;
                }
            }
        }
        clique_index++;
    }
    return true;
}

bool SubmodularPrimalDual2::CheckActiveInvariant() {
    size_t clique_index = 0;
    for (const CliquePtr& cp : m_cliques) {
        const Clique& c = *cp;
        std::vector<NodeId> nodes = c.Nodes();
        const size_t k = nodes.size();
        for (size_t i = 0; i < k; ++i) {
            if (m_dual[clique_index][i][m_labels[nodes[i]]] < 0) {
                std::cout << "CliqueId: " << clique_index << std::endl;
                std::cout << "NodeId (w.r.t. Clique): " << i << std::endl;
                std::cout << "Dual Value: " << m_dual[clique_index][i][m_labels[nodes[i]]] << std::endl;
                return false;
            }
        }
        clique_index++;
    }
    return true;
}

/*
bool SubmodularPrimalDual2::CheckZeroSumInvariant() {
    size_t clique_index = 0;
    for (const CliquePtr& cp : m_cliques) {
        const Clique& c = *cp;
        const size_t k = c.Nodes().size();
        for (Label i = 0; i < m_num_labels; ++i) {
            REAL dualSum = 0;
            for (size_t j = 0; j < k; ++j) {
                dualSum += m_dual[clique_index][j][i];
            }
            if (abs(dualSum) > 0) {
                std::cout << "CliqueId: " << clique_index << std::endl;
                std::cout << "Label: " << i << std::endl;
                std::cout << "Dual Sum: " << dualSum << std::endl;
                return false;
            }
        }
        clique_index++;
    }
    return true;
}
*/<|MERGE_RESOLUTION|>--- conflicted
+++ resolved
@@ -56,43 +56,6 @@
     std::vector<Label> labelBuf;
     for (const CliquePtr& cp : m_cliques) {
         const Clique& c = *cp;
-<<<<<<< HEAD
-        std::vector<NodeId> nodes = c.Nodes();
-        size_t k = nodes.size();
-        std::cout.flush();
-        #ifdef ZERO_SUM_CONSTRAINT
-            std::vector<size_t> cnt(m_num_labels, 0);
-        #endif
-        labelBuf.clear();
-        for (size_t i = 0; i < k; ++i) {
-            labelBuf.push_back(m_labels[nodes[i]]);
-            #ifdef ZERO_SUM_CONSTRAINT
-                cnt[m_labels[nodes[i]]]++;
-            #endif
-        }
-        REAL energy = c.Energy(labelBuf);
-        m_dual.push_back(Dual());
-        Dual& newDual = m_dual.back();
-        newDual.clear();
-        for (size_t i = 0; i < k; ++i) {
-            newDual.push_back(std::vector<REAL>(m_num_labels, 0));
-        }
-        for (size_t i = 0; i < k; ++i) {
-            newDual[i][labelBuf[i]] = m_mu * energy / k;
-        }
-        #ifdef ZERO_SUM_CONSTRAINT
-            for (size_t i = 0; i < m_num_labels; ++i){
-                if (cnt[i] != 0) {
-                    for (size_t j = 0; j < k; ++j) {
-                        if (labelBuf[j] != i) {
-                            ASSERT(k != cnt[i]);
-                            newDual[j][i] = -m_mu * energy / k * cnt[i] / (k - cnt[i]);
-                        }
-                    }
-                }
-            }
-        #endif
-=======
 		std::vector<NodeId> nodes = c.Nodes();
 		int k = nodes.size();
 		labelBuf.clear();
@@ -114,7 +77,6 @@
             if (i < remainder) // Have to distribute remainder to maintain average
                 newDual[i][m_labels[nodes[i]]] += 1;
         }
->>>>>>> b0654329
     }
 }
 
@@ -155,9 +117,6 @@
             lambdaA += m_dual[clique_index][i][label_buf[i]];
         }
         std::vector<REAL> psi;
-<<<<<<< HEAD
-        REAL oldG = m_mu * energy - lambdaA;
-=======
         REAL oldG = energy - lambdaA;
         /*if ((k == 4) && t) {
             for (size_t i = 0; i < k; ++i)
@@ -171,7 +130,6 @@
             std::cout << std::endl;
         }*/
         //if ((k == 4) && t) std::cout << oldG << " ";
->>>>>>> b0654329
         //This ordering here is important!
         for (int i = k - 1; i >= 0; --i){
             lambdaA -= m_dual[clique_index][i][label_buf[i]];
@@ -274,36 +232,6 @@
         std::vector<NodeId> nodes = c.Nodes();
         int k = nodes.size();
         labelBuf.clear();
-<<<<<<< HEAD
-        #ifdef ZERO_SUM_CONSTRAINT
-            std::vector<size_t> cnt(m_num_labels, 0);
-            std::vector<REAL> delta(m_num_labels, 0);
-        #endif
-        for (size_t i = 0; i < k; ++i) {
-            labelBuf.push_back(m_labels[nodes[i]]);
-            #ifdef ZERO_SUM_CONSTRAINT
-                cnt[m_labels[nodes[i]]]++;
-            #endif
-        }
-        REAL energy = m_mu * c.Energy(labelBuf);
-        for (size_t i = 0; i < k; ++i) {
-            #ifdef ZERO_SUM_CONSTRAINT
-                delta[labelBuf[i]] += m_dual[clique_index][i][labelBuf[i]] - energy / k;
-            #endif
-            m_dual[clique_index][i][labelBuf[i]] = energy / k;
-        }
-        #ifdef ZERO_SUM_CONSTRAINT
-            for (size_t i = 0; i < k; ++i) {
-                for (Label j = 0; j < m_num_labels; ++j) {
-                    if (labelBuf[i] != j) {
-                        ASSERT(cnt[j] != k);
-                        m_dual[clique_index][i][j] += delta[j] / (k - cnt[j]);
-                    }
-                }
-            }
-        #endif
-        ++clique_index;
-=======
 		for (int i = 0; i < k; ++i) {
 			labelBuf.push_back(m_labels[nodes[i]]);
 		}
@@ -316,81 +244,10 @@
                 m_dual[clique_index][i][labelBuf[i]] += 1;
 		}
 		++clique_index;
->>>>>>> b0654329
     }
 }
 
 void SubmodularPrimalDual2::DualFit() {
-<<<<<<< HEAD
-    for (size_t i = 0; i < m_dual.size(); ++i)
-        for (size_t j = 0; j < m_dual[i].size(); ++j)
-            for (size_t k = 0; k < m_dual[i][j].size(); ++k)
-                m_dual[i][j][k] /= (m_mu * m_rho);
-}
-
-void SubmodularPrimalDual2::Solve() {
-    #ifdef PROGRESS_DISPLAY
-        std::cout << "(" << std::endl;
-        std::cout.flush();
-    #endif
-    m_num_cliques = m_cliques.size();
-    ComputeRho();
-    InitialLabeling();
-    InitialDual();
-    InitialNodeCliqueList();
-    #ifdef PROGRESS_DISPLAY
-        size_t num_round = 0;
-        REAL energy = ComputeEnergy();
-        std::cout << "Iteration " << num_round << ": " << energy << std::endl;
-        std::cout.flush();
-    #endif
-    #ifdef DEBUG
-        ASSERT(CheckLabelInvariant());
-        ASSERT(CheckDualBoundInvariant());
-        ASSERT(CheckActiveInvariant());
-        #ifdef ZERO_SUM_CONSTRAINT
-            ASSERT(CheckZeroSumInvariant());
-        #endif
-    #endif
-    bool labelChanged = true;
-    while (labelChanged){
-        labelChanged = false;
-        for (size_t alpha = 0; alpha < m_num_labels; ++alpha){
-            PreEditDual(alpha);
-            #ifdef DEBUG
-                ASSERT(CheckLabelInvariant());
-                ASSERT(CheckDualBoundInvariant());
-                ASSERT(CheckActiveInvariant());
-                #ifdef ZERO_SUM_CONSTRAINT
-                    ASSERT(CheckZeroSumInvariant());
-                #endif
-            #endif
-            if (UpdatePrimalDual(alpha)) labelChanged = true;
-            PostEditDual();
-            #ifdef DEBUG
-                ASSERT(CheckLabelInvariant());
-                ASSERT(CheckDualBoundInvariant());
-                ASSERT(CheckActiveInvariant());
-                #ifdef ZERO_SUM_CONSTRAINT
-                    ASSERT(CheckZeroSumInvariant());
-                #endif
-            #endif
-        }
-        #ifdef PROGRESS_DISPLAY
-            energy = ComputeEnergy();
-            num_round++;
-            std::cout << "Iteration " << num_round << ": " << energy << std::endl;
-            std::cout.flush();
-        #endif
-    }
-    #ifdef DEBUG
-        ASSERT(CheckHeightInvariant());
-    #endif
-    DualFit();
-    #ifdef PROGRESS_DISPLAY
-        std::cout << ")" << std::endl;
-        std::cout.flush();
-=======
     // FIXME: This is the only function that doesn't work with integer division.
     // It's also not really used for anything at the moment
     /*
@@ -454,7 +311,6 @@
 	DualFit();
     #ifdef PROGRESS_DISPLAY
 	    std::cout << ")" << std::endl;
->>>>>>> b0654329
     #endif
 }
 
