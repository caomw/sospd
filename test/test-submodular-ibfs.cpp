#include <boost/test/unit_test.hpp>
#include <iostream>
#include "submodular-ibfs.hpp"
#include "higher-order.hpp"
#include "gen-random.hpp"
#include "QPBO.h"

typedef SubmodularIBFS::NodeId NodeId;
typedef SubmodularIBFS::CliqueId CliqueId;

/* Sets up a submodular flow problem with a single clique. The clique has 4
* nodes, and is equal to -1 when all 4 nodes are set to 1, 0 otherwise.
*/
void SetupMinimalFlow(SubmodularIBFS& sf) {

    sf.AddNode(4);

    std::vector<NodeId> nodes = {0, 1, 2, 3};
    const size_t numAssignments = 1 << 4;
    std::vector<REAL> energyTable(numAssignments, 0);
    energyTable[0xf] = -1;
    sf.AddClique(nodes, energyTable);
}

BOOST_AUTO_TEST_SUITE(ibfsSetupTests)

BOOST_AUTO_TEST_CASE(defaultConstructor) {
    SubmodularIBFS sf;

    BOOST_CHECK_EQUAL(sf.GetConstantTerm(), 0);
    BOOST_CHECK_EQUAL(sf.GetNumNodes(), 0);
    BOOST_CHECK_EQUAL(sf.GetC_si().size(), 0);
    BOOST_CHECK_EQUAL(sf.GetC_it().size(), 0);
    BOOST_CHECK_EQUAL(sf.GetPhi_si().size(), 0);
    BOOST_CHECK_EQUAL(sf.GetPhi_it().size(), 0);
    BOOST_CHECK_EQUAL(sf.GetLabels().size(), 0);
    BOOST_CHECK_EQUAL(sf.GetNumCliques(), 0);
    BOOST_CHECK_EQUAL(sf.GetCliques().size(), 0);
    BOOST_CHECK_EQUAL(sf.GetNeighbors().size(), 0);
    BOOST_CHECK_EQUAL(sf.ComputeEnergy(), 0);
}

BOOST_AUTO_TEST_CASE(minimalFlowSetup) {
    SubmodularIBFS sf;
    SetupMinimalFlow(sf);

    BOOST_CHECK_EQUAL(sf.GetConstantTerm(), -1);
    BOOST_CHECK_EQUAL(sf.GetC_si().size(), 4);
    BOOST_CHECK_EQUAL(sf.GetC_it().size(), 4);
    BOOST_CHECK_EQUAL(sf.GetPhi_si().size(), 4);
    BOOST_CHECK_EQUAL(sf.GetPhi_it().size(), 4);
    BOOST_CHECK_EQUAL(sf.GetLabels().size(), 4);
    BOOST_CHECK_EQUAL(sf.GetNumCliques(), 1);
    BOOST_CHECK_EQUAL(sf.GetCliques().size(), 1);
    BOOST_CHECK_EQUAL(sf.GetNeighbors().size(), 4);
    BOOST_CHECK_EQUAL(sf.ComputeEnergy(), 0);

    std::vector<int>& labels = sf.GetLabels();
    const uint32_t max_assgn = 1 << 4;
    for (uint32_t assgn = 0; assgn < max_assgn; ++assgn) {
        for (NodeId i = 0; i < 4; ++i) {
            if (assgn & (1 << i))
                labels[i] = 1;
            else
                labels[i] = 0;
        }
        if (assgn == 0xf)
            BOOST_CHECK_EQUAL(sf.ComputeEnergy(), -1);
        else
            BOOST_CHECK_EQUAL(sf.ComputeEnergy(), 0);
    }
}

BOOST_AUTO_TEST_CASE(randomFlowSetup) {
    SubmodularIBFS sf;
    const size_t n = 100;
    const size_t k = 4;
    const size_t m = 100;
    const REAL clique_range = 100;
    const REAL unary_mean = 800;
    const REAL unary_var = 1600;
    const unsigned int seed = 0;

    GenRandom(sf, n, k, m, clique_range, unary_mean, unary_var, seed);

    BOOST_CHECK_EQUAL(sf.GetC_si().size(), n);
    BOOST_CHECK_EQUAL(sf.GetC_it().size(), n);
    BOOST_CHECK_EQUAL(sf.GetPhi_si().size(), n);
    BOOST_CHECK_EQUAL(sf.GetPhi_it().size(), n);
    BOOST_CHECK_EQUAL(sf.GetLabels().size(), n);
    BOOST_CHECK_EQUAL(sf.GetNumCliques(), m);
    BOOST_CHECK_EQUAL(sf.GetCliques().size(), m);
    BOOST_CHECK_EQUAL(sf.GetNeighbors().size(), n);

}

/* Check that for a clique c, the energy is always >= 0, and is equal to 0 at
* the all 0 and all 1 labelings.
*/
void CheckNormalized(const SubmodularIBFS::Clique& c, std::vector<int>& labels) {
    const size_t n = c.Nodes().size();
    BOOST_REQUIRE_LT(n, 32);
    const uint32_t max_assgn = 1 << n;
    for (uint32_t assgn = 0; assgn < max_assgn; ++assgn) {
        for (size_t i = 0; i < n; ++i) {
            if (assgn & (1 << i))
                labels[c.Nodes()[i]] = 1;
            else
                labels[c.Nodes()[i]] = 0;
        }
        if (assgn == 0)
            BOOST_CHECK_EQUAL(c.ComputeEnergy(labels), 0);
        else if (assgn == max_assgn - 1)
            BOOST_CHECK_EQUAL(c.ComputeEnergy(labels), 0);
        else
            BOOST_CHECK_GE(c.ComputeEnergy(labels), 0);
    }
}

/* Check that all source-sink capacities are >= 0, and that cliques
* are normalized (i.e., are >= 0 for all labelings)
*/
BOOST_AUTO_TEST_CASE(randomFlowNormalized) {
    SubmodularIBFS sf;
    const size_t n = 100;
    const size_t k = 4;
    const size_t m = 100;
    const REAL clique_range = 100;
    const REAL unary_mean = 800;
    const REAL unary_var = 1600;
    const unsigned int seed = 0;

    GenRandom(sf, n, k, m, clique_range, unary_mean, unary_var, seed);

    for (size_t i = 0; i < n; ++i) {
        BOOST_CHECK_GE(sf.GetC_si()[i], 0);
        BOOST_CHECK_GE(sf.GetC_it()[i], 0);
        BOOST_CHECK_EQUAL(sf.GetPhi_si()[i], 0);
        BOOST_CHECK_EQUAL(sf.GetPhi_it()[i], 0);
    }

    for (const SubmodularIBFS::CliquePtr& cp : sf.GetCliques()) {
        const SubmodularIBFS::Clique& c = *cp;
        BOOST_CHECK_EQUAL(c.Nodes().size(), 4);
        CheckNormalized(c, sf.GetLabels());
    }
}

BOOST_AUTO_TEST_SUITE_END()



//BOOST_AUTO_TEST_SUITE(flowInvariants)
//BOOST_AUTO_TEST_SUITE_END()



void CheckCut(SubmodularIBFS& sf) {
    auto& phi_si = sf.GetPhi_si();
    auto& phi_it = sf.GetPhi_it();
    auto& c_si = sf.GetC_si();
    auto& c_it = sf.GetC_it();
    auto& nodes = sf.GetNodes();
    for (SubmodularIBFS::NodeId i = 0; i < sf.GetNumNodes(); ++i) {
        int label = sf.GetLabel(i);
        if (label == 0) {
            BOOST_CHECK_EQUAL(phi_si[i], c_si[i]);
        } else {
            BOOST_CHECK_EQUAL(phi_it[i], c_it[i]);
        }
        for (auto arc : nodes[i].out_arcs) {
            auto j = arc.j;
            if (j >= sf.GetNumNodes())
                continue;
            int label_j = sf.GetLabel(j);
            if (label == 1 && label_j == 0) {
                BOOST_CHECK_EQUAL(sf.ResCap(arc), 0);
                if (sf.ResCap(arc) != 0)
                    std::cout << "Bad Arc: " << arc.i << ", " << arc.j << "\n";
            }
        }

    }
}


BOOST_AUTO_TEST_SUITE(ibfsFlowTests)

/* Sanity check to make sure basic flow computation working on a minimally
* sized graph.
*/
BOOST_AUTO_TEST_CASE(minimalFlow) {
    SubmodularIBFS sf;
    SetupMinimalFlow(sf);

    sf.Solve();
    CheckCut(sf);

    // Minimum energy is -1 with all 4 nodes labeled 1. Check that this
    // was the answer we found.
    BOOST_CHECK_EQUAL(sf.ComputeEnergy(), -1);
    for (NodeId i = 0; i < 4; ++i) {
        BOOST_CHECK_EQUAL(sf.GetLabel(i), 1);
    }
}

BOOST_AUTO_TEST_CASE(makeSureToSearchSource) {
<<<<<<< HEAD
SubmodularIBFS crf;
crf.AddNode(3);
crf.AddUnaryTerm(0, 12, 6);
crf.AddUnaryTerm(1, 8, 8);
crf.AddUnaryTerm(2, 6, 12);
NodeId node_array[3] = {0, 1, 2};
std::vector<NodeId> node(node_array, node_array + 3);
REAL energy_array[8] = {0, 3, 1, 2, 0, 2, 0, 0};
std::vector<REAL> energy(energy_array, energy_array + 8);
crf.AddClique(node, energy);
crf.Solve();
=======
	SubmodularIBFS crf;
	crf.AddNode(3);
	crf.AddUnaryTerm(0, 12, 6);
	crf.AddUnaryTerm(1, 8, 8);
	crf.AddUnaryTerm(2, 6, 12);
	NodeId node_array[3] = {0, 1, 2};
	std::vector<NodeId> node(node_array, node_array + 3);
	REAL energy_array[8] = {0, 3, 1, 2, 0, 2, 0, 0};
	std::vector<REAL> energy(energy_array, energy_array + 8);
	crf.AddClique(node, energy);
	crf.Solve();
>>>>>>> 451c6d8b
    BOOST_CHECK_EQUAL(crf.GetLabel(0), 1);
    BOOST_CHECK_EQUAL(crf.GetLabel(1), 1);
    BOOST_CHECK_EQUAL(crf.GetLabel(2), 0);
    BOOST_CHECK_EQUAL(crf.ComputeEnergy(), 22);

    std::vector<int> label;
    label.push_back(1);
    label.push_back(0);
    label.push_back(0);
    BOOST_CHECK_EQUAL(crf.ComputeEnergy(label), 23);
}

/* More complicated test case on a larger graph.
*
* GenRandom generates a random submodular function that can be turned into
* a submodular quadratic function by HigherOrderEnergy. We generate the
* same energy function for both SubmodularIBFS and HigherOrderEnergy
* and then check that they give the same answer.
*/
BOOST_AUTO_TEST_CASE(identicalToHigherOrder) {
    SubmodularIBFS sf;
    HigherOrderEnergy<REAL, 4> ho;

    const size_t n = 2000;
    const size_t k = 4;
    const size_t m = 2000;
    const REAL clique_range = 100;
    const REAL unary_mean = 800;
    const REAL unary_var = 1600;
    const unsigned int seed = 0;

    GenRandom(sf, n, k, m, clique_range, unary_mean, unary_var, seed);
    GenRandom(ho, n, k, m, clique_range, unary_mean, unary_var, seed);

    sf.Solve();
    CheckCut(sf);

    QPBO<REAL> qr(n, 0);
    ho.ToQuadratic(qr);
    qr.Solve();

    std::vector<int> qr_labels;
    for (size_t i = 0; i < n; ++i)
        qr_labels.push_back(qr.GetLabel(i));

    // If this test fails, there's a problem in the higher-order code. Email me
    BOOST_CHECK_EQUAL(sf.ComputeEnergy(qr_labels)*2, qr.ComputeTwiceEnergy());

    BOOST_CHECK_EQUAL(sf.ComputeEnergy()*2, qr.ComputeTwiceEnergy());
    for (size_t i = 0; i < n; ++i) {
        BOOST_REQUIRE(qr.GetLabel(i) >= 0);
        BOOST_WARN_EQUAL(sf.GetLabel(i), qr.GetLabel(i));
    }
}

BOOST_AUTO_TEST_SUITE_END()<|MERGE_RESOLUTION|>--- conflicted
+++ resolved
@@ -205,19 +205,6 @@
 }
 
 BOOST_AUTO_TEST_CASE(makeSureToSearchSource) {
-<<<<<<< HEAD
-SubmodularIBFS crf;
-crf.AddNode(3);
-crf.AddUnaryTerm(0, 12, 6);
-crf.AddUnaryTerm(1, 8, 8);
-crf.AddUnaryTerm(2, 6, 12);
-NodeId node_array[3] = {0, 1, 2};
-std::vector<NodeId> node(node_array, node_array + 3);
-REAL energy_array[8] = {0, 3, 1, 2, 0, 2, 0, 0};
-std::vector<REAL> energy(energy_array, energy_array + 8);
-crf.AddClique(node, energy);
-crf.Solve();
-=======
 	SubmodularIBFS crf;
 	crf.AddNode(3);
 	crf.AddUnaryTerm(0, 12, 6);
@@ -229,7 +216,6 @@
 	std::vector<REAL> energy(energy_array, energy_array + 8);
 	crf.AddClique(node, energy);
 	crf.Solve();
->>>>>>> 451c6d8b
     BOOST_CHECK_EQUAL(crf.GetLabel(0), 1);
     BOOST_CHECK_EQUAL(crf.GetLabel(1), 1);
     BOOST_CHECK_EQUAL(crf.GetLabel(2), 0);
